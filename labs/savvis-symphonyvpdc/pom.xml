--- conflicted
+++ resolved
@@ -39,11 +39,7 @@
         <test.savvis-symphonyvpdc.build-version>2.3</test.savvis-symphonyvpdc.build-version>
         <test.savvis-symphonyvpdc.identity>FIXME</test.savvis-symphonyvpdc.identity>
         <test.savvis-symphonyvpdc.credential>FIXME</test.savvis-symphonyvpdc.credential>
-<<<<<<< HEAD
-        <test.savvis-symphonyvpdc.image-id />
-=======
         <test.savvis-symphonyvpdc.template></test.savvis-symphonyvpdc.template>
->>>>>>> 3afdcb66
         <test.savvis-symphonyvpdc.vdc-email>FIXME</test.savvis-symphonyvpdc.vdc-email>
         <test.savvis-symphonyvpdc.loginUser>FIXME</test.savvis-symphonyvpdc.loginUser>
         <test.savvis-symphonyvpdc.loginPassword>FIXME</test.savvis-symphonyvpdc.loginPassword>
