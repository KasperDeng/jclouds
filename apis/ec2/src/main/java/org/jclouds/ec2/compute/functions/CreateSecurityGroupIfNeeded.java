/**
 * Licensed to jclouds, Inc. (jclouds) under one or more
 * contributor license agreements.  See the NOTICE file
 * distributed with this work for additional information
 * regarding copyright ownership.  jclouds licenses this file
 * to you under the Apache License, Version 2.0 (the
 * "License"); you may not use this file except in compliance
 * with the License.  You may obtain a copy of the License at
 *
 *   http://www.apache.org/licenses/LICENSE-2.0
 *
 * Unless required by applicable law or agreed to in writing,
 * software distributed under the License is distributed on an
 * "AS IS" BASIS, WITHOUT WARRANTIES OR CONDITIONS OF ANY
 * KIND, either express or implied.  See the License for the
 * specific language governing permissions and limitations
 * under the License.
 */
package org.jclouds.ec2.compute.functions;

import static com.google.common.base.Preconditions.checkNotNull;

import javax.annotation.Resource;
import javax.inject.Inject;
import javax.inject.Named;
import javax.inject.Singleton;

import org.jclouds.compute.reference.ComputeServiceConstants;
import org.jclouds.ec2.EC2Client;
import org.jclouds.ec2.compute.domain.RegionAndName;
import org.jclouds.ec2.compute.domain.RegionNameAndIngressRules;
import org.jclouds.ec2.domain.IpProtocol;
import org.jclouds.ec2.domain.UserIdGroupPair;
<<<<<<< HEAD
import org.jclouds.logging.Logger;

=======
import org.jclouds.ec2.services.SecurityGroupClient;
import org.jclouds.logging.Logger;

import com.google.common.base.Predicate;
>>>>>>> 328529b1
import com.google.common.cache.CacheLoader;
import com.google.common.collect.Iterables;

/**
 * 
 * @author Adrian Cole
 */
@Singleton
public class CreateSecurityGroupIfNeeded extends CacheLoader<RegionAndName, String> {
   @Resource
   @Named(ComputeServiceConstants.COMPUTE_LOGGER)
   protected Logger logger = Logger.NULL;
   protected final SecurityGroupClient securityClient;
   protected final Predicate<RegionAndName> securityGroupEventualConsistencyDelay;

   @Inject
<<<<<<< HEAD
   public CreateSecurityGroupIfNeeded(EC2Client ec2Client) {
      this.ec2Client = checkNotNull(ec2Client, "ec2Client");
=======
   public CreateSecurityGroupIfNeeded(EC2Client ec2Client,
         @Named("SECURITY") Predicate<RegionAndName> securityGroupEventualConsistencyDelay) {
      this(checkNotNull(ec2Client, "ec2Client").getSecurityGroupServices(), securityGroupEventualConsistencyDelay);
   }

   public CreateSecurityGroupIfNeeded(SecurityGroupClient securityClient,
         @Named("SECURITY") Predicate<RegionAndName> securityGroupEventualConsistencyDelay) {
      this.securityClient = checkNotNull(securityClient, "securityClient");
      this.securityGroupEventualConsistencyDelay = checkNotNull(securityGroupEventualConsistencyDelay,
            "securityGroupEventualConsistencyDelay");
>>>>>>> 328529b1
   }

   @Override
   public String load(RegionAndName from) {
<<<<<<< HEAD
      RegionNameAndIngressRules realFrom = RegionNameAndIngressRules.class.cast(from);        
=======
      RegionNameAndIngressRules realFrom = RegionNameAndIngressRules.class.cast(from);
>>>>>>> 328529b1
      createSecurityGroupInRegion(from.getRegion(), from.getName(), realFrom.getPorts());
      return from.getName();
   }

   private void createSecurityGroupInRegion(String region, String name, int... ports) {
      checkNotNull(region, "region");
      checkNotNull(name, "name");
      logger.debug(">> creating securityGroup region(%s) name(%s)", region, name);
      try {
         securityClient.createSecurityGroupInRegion(region, name, name);
         boolean created = securityGroupEventualConsistencyDelay.apply(new RegionAndName(region, name));
         if (!created)
            throw new RuntimeException(String.format("security group %s/%s is not available after creating", region,
                  name));
         logger.debug("<< created securityGroup(%s)", name);
         for (int port : ports) {
            createIngressRuleForTCPPort(region, name, port);
         }
         if (ports.length > 0) {
            authorizeGroupToItself(region, name);
         }
      } catch (IllegalStateException e) {
         logger.debug("<< reused securityGroup(%s)", name);
      }
   }

   private void createIngressRuleForTCPPort(String region, String name, int port) {
      logger.debug(">> authorizing securityGroup region(%s) name(%s) port(%s)", region, name, port);
      securityClient.authorizeSecurityGroupIngressInRegion(region, name, IpProtocol.TCP, port, port, "0.0.0.0/0");
      logger.debug("<< authorized securityGroup(%s)", name);
   }

   private void authorizeGroupToItself(String region, String name) {
      logger.debug(">> authorizing securityGroup region(%s) name(%s) permission to itself", region, name);
      String myOwnerId = Iterables.get(securityClient.describeSecurityGroupsInRegion(region, name), 0).getOwnerId();
      securityClient.authorizeSecurityGroupIngressInRegion(region, name, new UserIdGroupPair(myOwnerId, name));
      logger.debug("<< authorized securityGroup(%s)", name);
   }

}<|MERGE_RESOLUTION|>--- conflicted
+++ resolved
@@ -31,15 +31,10 @@
 import org.jclouds.ec2.compute.domain.RegionNameAndIngressRules;
 import org.jclouds.ec2.domain.IpProtocol;
 import org.jclouds.ec2.domain.UserIdGroupPair;
-<<<<<<< HEAD
-import org.jclouds.logging.Logger;
-
-=======
 import org.jclouds.ec2.services.SecurityGroupClient;
 import org.jclouds.logging.Logger;
 
 import com.google.common.base.Predicate;
->>>>>>> 328529b1
 import com.google.common.cache.CacheLoader;
 import com.google.common.collect.Iterables;
 
@@ -56,10 +51,6 @@
    protected final Predicate<RegionAndName> securityGroupEventualConsistencyDelay;
 
    @Inject
-<<<<<<< HEAD
-   public CreateSecurityGroupIfNeeded(EC2Client ec2Client) {
-      this.ec2Client = checkNotNull(ec2Client, "ec2Client");
-=======
    public CreateSecurityGroupIfNeeded(EC2Client ec2Client,
          @Named("SECURITY") Predicate<RegionAndName> securityGroupEventualConsistencyDelay) {
       this(checkNotNull(ec2Client, "ec2Client").getSecurityGroupServices(), securityGroupEventualConsistencyDelay);
@@ -70,16 +61,11 @@
       this.securityClient = checkNotNull(securityClient, "securityClient");
       this.securityGroupEventualConsistencyDelay = checkNotNull(securityGroupEventualConsistencyDelay,
             "securityGroupEventualConsistencyDelay");
->>>>>>> 328529b1
    }
 
    @Override
    public String load(RegionAndName from) {
-<<<<<<< HEAD
-      RegionNameAndIngressRules realFrom = RegionNameAndIngressRules.class.cast(from);        
-=======
       RegionNameAndIngressRules realFrom = RegionNameAndIngressRules.class.cast(from);
->>>>>>> 328529b1
       createSecurityGroupInRegion(from.getRegion(), from.getName(), realFrom.getPorts());
       return from.getName();
    }
