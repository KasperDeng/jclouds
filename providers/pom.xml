<?xml version="1.0" encoding="UTF-8"?>
<!--

    Licensed to jclouds, Inc. (jclouds) under one or more
    contributor license agreements.  See the NOTICE file
    distributed with this work for additional information
    regarding copyright ownership.  jclouds licenses this file
    to you under the Apache License, Version 2.0 (the
    "License"); you may not use this file except in compliance
    with the License.  You may obtain a copy of the License at

      http://www.apache.org/licenses/LICENSE-2.0

    Unless required by applicable law or agreed to in writing,
    software distributed under the License is distributed on an
    "AS IS" BASIS, WITHOUT WARRANTIES OR CONDITIONS OF ANY
    KIND, either express or implied.  See the License for the
    specific language governing permissions and limitations
    under the License.

-->
<project xmlns="http://maven.apache.org/POM/4.0.0" xmlns:xsi="http://www.w3.org/2001/XMLSchema-instance" xsi:schemaLocation="http://maven.apache.org/POM/4.0.0 http://maven.apache.org/maven-v4_0_0.xsd">
    <modelVersion>4.0.0</modelVersion>
    <parent>
        <artifactId>jclouds-project</artifactId>
        <groupId>org.jclouds</groupId>
        <version>1.3.0-SNAPSHOT</version>
        <relativePath>../project/pom.xml</relativePath>
    </parent>
    <groupId>org.jclouds.provider</groupId>
    <artifactId>jclouds-providers-project</artifactId>
    <packaging>pom</packaging>
    <name>jclouds providers project</name>
    <modules>
        <module>gogrid</module>
        <module>slicehost</module>
        <module>cloudsigma-zrh</module>
        <module>cloudsigma-lvs</module>
        <module>azureblob</module>
        <module>aws-s3</module>
        <module>aws-ec2</module>
        <module>synaptic-storage</module>
        <module>ninefold-storage</module>
        <module>cloudonestorage</module>
        <module>eucalyptus-partnercloud-s3</module>
        <module>eucalyptus-partnercloud-ec2</module>
        <module>cloudservers-us</module>
        <module>cloudservers-uk</module>
        <module>cloudfiles-us</module>
        <module>cloudfiles-uk</module>
        <module>cloudloadbalancers-us</module>
        <module>cloudloadbalancers-uk</module>
        <module>bluelock-vcloud-zone01</module>
        <module>stratogen-vcloud-mycloud</module>
        <module>trmk-ecloud</module>
        <module>trmk-vcloudexpress</module>
        <module>elastichosts-lon-p</module>
        <module>elastichosts-sat-p</module>
        <module>elastichosts-lon-b</module>
        <module>rimuhosting</module>
        <module>openhosting-east1</module>
        <module>serverlove-z1-man</module>
        <module>skalicloud-sdg-my</module>
        <module>savvis-symphonyvpdc</module>
        <module>greenhousedata-element-vcloud</module>
        <module>aws-cloudwatch</module>
        <module>go2cloud-jhb1</module>
        <module>softlayer</module>
<<<<<<< HEAD
        <module>ninefold-compute</module>
=======
>>>>>>> 86217ed6
        <!--<module>hpcloud-compute</module>-->
        <module>hpcloud-object-storage</module>
    </modules>
</project><|MERGE_RESOLUTION|>--- conflicted
+++ resolved
@@ -66,11 +66,7 @@
         <module>aws-cloudwatch</module>
         <module>go2cloud-jhb1</module>
         <module>softlayer</module>
-<<<<<<< HEAD
         <module>ninefold-compute</module>
-=======
->>>>>>> 86217ed6
-        <!--<module>hpcloud-compute</module>-->
         <module>hpcloud-object-storage</module>
     </modules>
 </project>