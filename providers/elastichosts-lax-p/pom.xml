--- conflicted
+++ resolved
@@ -36,14 +36,10 @@
     <properties>
         <test.elastichosts-lax-p.endpoint>https://api.lax-p.elastichosts.com</test.elastichosts-lax-p.endpoint>
         <test.elastichosts-lax-p.api-version>2.0</test.elastichosts-lax-p.api-version>
-        <test.elastichosts-lax-p.build-version />
+        <test.elastichosts-lax-p.build-version></test.elastichosts-lax-p.build-version>
         <test.elastichosts-lax-p.identity>FIXME_IDENTITY</test.elastichosts-lax-p.identity>
         <test.elastichosts-lax-p.credential>FIXME_CREDENTIAL</test.elastichosts-lax-p.credential>
-<<<<<<< HEAD
-        <test.elastichosts-lax-p.image-id />
-=======
         <test.elastichosts-lax-p.template></test.elastichosts-lax-p.template>
->>>>>>> 3afdcb66
 
         <jclouds.osgi.export>org.jclouds.elastichosts*;version="${project.version}"</jclouds.osgi.export>
         <jclouds.osgi.import>
