<<<<<<< HEAD
/**
 *
 * Copyright (C) 2010 Cloud Conscious, LLC. <info@cloudconscious.com>
 *
 * ====================================================================
 * Licensed under the Apache License, Version 2.0 (the "License");
 * you may not use this file except in compliance with the License.
 * You may obtain a copy of the License at
 *
 * http://www.apache.org/licenses/LICENSE-2.0
 *
 * Unless required by applicable law or agreed to in writing, software
 * distributed under the License is distributed on an "AS IS" BASIS,
 * WITHOUT WARRANTIES OR CONDITIONS OF ANY KIND, either express or implied.
 * See the License for the specific language governing permissions and
 * limitations under the License.
 * ====================================================================
 */

package org.jclouds.tools.ant.taskdefs.sshjava;

import static com.google.common.base.Preconditions.checkNotNull;
import static org.jclouds.scriptbuilder.domain.Statements.exec;

import java.io.BufferedWriter;
import java.io.File;
import java.io.FileWriter;
import java.io.IOException;
import java.security.SecureRandom;
import java.util.LinkedHashMap;
import java.util.List;
import java.util.Map;
import java.util.Map.Entry;
import java.util.concurrent.TimeoutException;

import org.apache.tools.ant.BuildException;
import org.apache.tools.ant.Location;
import org.apache.tools.ant.Project;
import org.apache.tools.ant.Target;
import org.apache.tools.ant.Task;
import org.apache.tools.ant.taskdefs.Java;
import org.apache.tools.ant.taskdefs.Replace;
import org.apache.tools.ant.taskdefs.Replace.Replacefilter;
import org.apache.tools.ant.taskdefs.optional.ssh.SSHUserInfo;
import org.apache.tools.ant.taskdefs.optional.ssh.Scp;
import org.apache.tools.ant.types.CommandlineJava;
import org.apache.tools.ant.types.Environment;
import org.apache.tools.ant.types.FileSet;
import org.apache.tools.ant.types.Path;
import org.apache.tools.ant.types.Environment.Variable;
import org.jclouds.scriptbuilder.InitBuilder;
import org.jclouds.scriptbuilder.domain.OsFamily;
import org.jclouds.scriptbuilder.domain.ShellToken;
import org.jclouds.scriptbuilder.domain.Statement;
import org.jclouds.scriptbuilder.domain.StatementList;
import org.jclouds.scriptbuilder.domain.Statements;
import org.jclouds.tools.ant.util.SSHExecute;

import com.google.common.annotations.VisibleForTesting;
import com.google.common.base.Function;
import com.google.common.base.Joiner;
import com.google.common.collect.ImmutableList;
import com.google.common.collect.Iterables;
import com.google.common.collect.Lists;
import com.google.common.collect.Maps;
import com.jcraft.jsch.JSchException;

/**
 * Version of the Java task that executes over ssh.
 * 
 * @author Adrian Cole
 */
public class SSHJava extends Java {
   private final SSHExecute exec;
   private final Scp scp;
   private final SSHUserInfo userInfo;
   private File localDirectory;
   File remotebase;
   @VisibleForTesting
   File remotedir;
   @VisibleForTesting
   Environment env = new Environment();

   private OsFamily osFamily = OsFamily.UNIX;
   private File errorFile;
   private String errorProperty;
   private File outputFile;
   private String outputProperty;
   String id = "sshjava" + new SecureRandom().nextLong();
   private boolean append;

   @VisibleForTesting
   final LinkedHashMap<String, String> shiftMap = Maps.newLinkedHashMap();
   @VisibleForTesting
   final LinkedHashMap<String, String> replace = Maps.newLinkedHashMap();

   public SSHJava() {
      super();
      exec = new SSHExecute();
      exec.setProject(getProject());
      scp = new Scp();
      userInfo = new SSHUserInfo();
      scp.init();
      setFork(true);
      setTrust(true);
   }

   public SSHJava(Task owner) {
      this();
      bindToOwner(owner);
   }

   public void setId(String id) {
      this.id = id;
   }

   @Override
   public int executeJava() throws BuildException {
      checkNotNull(remotebase, "remotebase must be set");

      if (localDirectory == null) {
         try {
            localDirectory = File.createTempFile("sshjava", "dir");
            localDirectory.delete();
            localDirectory.mkdirs();
         } catch (IOException e) {
            throw new BuildException(e);
         }
      }

      if (remotedir == null)
         remotedir = new File(remotebase, id);

      String command = createInitScript(osFamily, id, remotedir.getAbsolutePath(), env, getCommandLine());

      try {
         BufferedWriter out = new BufferedWriter(new FileWriter(new File(localDirectory, "init."
                  + ShellToken.SH.to(osFamily))));
         out.write(command);
         out.close();
      } catch (IOException e) {
         throw new BuildException(e);
      }

      replaceAllTokensIn(localDirectory);

      FileSet cwd = new FileSet();
      cwd.setDir(localDirectory);
      if (osFamily == OsFamily.UNIX) {
         log("removing old contents: " + remotedir.getAbsolutePath(), Project.MSG_VERBOSE);
         sshexec(exec("rm -rf " + remotedir.getAbsolutePath()).render(osFamily));
      } else {
         // TODO need recursive remove on windows
      }
      mkdirAndCopyTo(remotedir.getAbsolutePath(), ImmutableList.of(cwd));

      for (Entry<String, String> entry : shiftMap.entrySet()) {
         FileSet set = new FileSet();
         File source = new File(entry.getKey());
         if (source.isDirectory()) {
            set.setDir(new File(entry.getKey()));
            mkdirAndCopyTo(remotebase.getAbsolutePath() + ShellToken.FS.to(osFamily) + entry.getValue(), ImmutableList
                     .of(set));
         } else {
            String destination = remotebase.getAbsolutePath() + ShellToken.FS.to(osFamily)
                     + new File(entry.getValue()).getParent();
            sshexec(exec("{md} " + destination).render(osFamily));
            scp.init();
            String scpDestination = getScpDir(destination);
            log("staging: " + scpDestination, Project.MSG_VERBOSE);
            scp.setFile(source.getAbsolutePath());
            scp.setTodir(scpDestination);
            scp.execute();
         }
      }

      if (getCommandLine().getClasspath() != null) {
         copyPathTo(getCommandLine().getClasspath(), remotedir.getAbsolutePath() + "/classpath");
      }

      if (getCommandLine().getBootclasspath() != null) {
         copyPathTo(getCommandLine().getBootclasspath(), remotedir.getAbsolutePath() + "/bootclasspath");
      }

      if (osFamily == OsFamily.UNIX) {
         sshexec(exec("chmod 755 " + remotedir.getAbsolutePath() + "{fs}init.{sh}").render(osFamily));
      }

      Statement statement = new StatementList(exec("{cd} " + remotedir.getAbsolutePath()), exec(remotedir
               .getAbsolutePath()
               + "{fs}init.{sh} init"), exec(remotedir.getAbsolutePath() + "{fs}init.{sh} run"));
      try {
         return sshexecRedirectStreams(statement);
      } catch (IOException e) {
         throw new BuildException(e, getLocation());
      }
   }

   void replaceAllTokensIn(File directory) {
      Replace replacer = new Replace();
      replacer.setProject(getProject());
      replacer.setDir(directory);

      Map<String, String> map = Maps.newLinkedHashMap();
      // this has to go first
      map.put(directory.getAbsolutePath(), remotedir.getAbsolutePath());

      map.putAll(Maps.transformValues(shiftMap, new Function<String, String>() {

         @Override
         public String apply(String in) {
            return remotebase + ShellToken.FS.to(osFamily) + in;
         }

      }));
      map.putAll(replace);

      for (Entry<String, String> entry : map.entrySet()) {
         Replacefilter filter = replacer.createReplacefilter();
         filter.setToken(entry.getKey());
         filter.setValue(entry.getValue());
      }
      replacer.execute();
   }

   private int sshexec(String command) {
      try {
         return exec.execute(command);
      } catch (JSchException e) {
         throw new BuildException(e, getLocation());
      } catch (IOException e) {
         throw new BuildException(e, getLocation());
      } catch (TimeoutException e) {
         throw new BuildException(e, getLocation());
      }
   }

   private int sshexecRedirectStreams(Statement statement) throws IOException {
      exec.setStreamHandler(redirector.createHandler());
      log("starting java as:\n" + statement.render(osFamily), Project.MSG_VERBOSE);
      int rc;
      try {
         rc = sshexec(statement.render(osFamily));
      } finally {
         redirector.complete();
      }
      return rc;
   }

   private void mkdirAndCopyTo(String destination, Iterable<FileSet> sets) {
      if (Iterables.size(sets) == 0) {
         log("no content: " + destination, Project.MSG_DEBUG);
         return;
      }
      if (sshexec(exec("test -d " + destination).render(osFamily)) == 0) {// TODO windows
         log("already created: " + destination, Project.MSG_VERBOSE);
         return;
      }
      sshexec(exec("{md} " + destination).render(osFamily));
      scp.init();
      String scpDestination = getScpDir(destination);
      log("staging: " + scpDestination, Project.MSG_VERBOSE);
      for (FileSet set : sets)
         scp.addFileset(set);
      scp.setTodir(scpDestination);
      scp.execute();
   }

   private String getScpDir(String path) {
      return String.format("%s:%s@%s:%s", userInfo.getName(), userInfo.getKeyfile() == null ? userInfo.getPassword()
               : userInfo.getPassphrase(), scp.getHost(), path);
   }

   void resetPathToUnderPrefixIfExistsAndIsFileIfNotExistsAddAsIs(Path path, String prefix, StringBuilder destination) {
      if (path == null)
         return;
      String[] paths = path.list();
      if (paths != null && paths.length > 0) {
         for (int i = 0; i < paths.length; i++) {
            log("converting: " + paths[i], Project.MSG_DEBUG);
            File file = new File(reprefix(paths[i]));
            if (file.getAbsolutePath().equals(paths[i]) && file.exists() && file.isFile()) {
               String newPath = prefix + "{fs}" + file.getName();
               log("adding new: " + newPath, Project.MSG_DEBUG);
               destination.append("{ps}").append(prefix + "{fs}" + file.getName());
            } else {
               // if the file doesn't exist, it is probably a "forward reference" to something that
               // is already on the remote machine
               destination.append("{ps}").append(file.getAbsolutePath());
               log("adding existing: " + file.getAbsolutePath(), Project.MSG_DEBUG);
            }
         }
      }
   }

   void copyPathTo(Path path, String destination) {
      List<FileSet> filesets = Lists.newArrayList();
      if (path.list() != null && path.list().length > 0) {
         for (String filepath : path.list()) {
            if (!filepath.equals(reprefix(filepath)))
               continue;// we've already copied
            File file = new File(filepath);
            if (file.exists()) {
               FileSet fileset = new FileSet();
               if (file.isFile()) {
                  fileset.setFile(file);
               } else {
                  fileset.setDir(file);
               }
               filesets.add(fileset);
            }
         }
      }
      mkdirAndCopyTo(destination, filesets);
   }

   String reprefix(String in) {
      log("comparing: " + in, Project.MSG_DEBUG);
      for (Entry<String, String> entry : shiftMap.entrySet()) {
         if (in.startsWith(entry.getKey())) {
            log("match shift map: " + entry.getKey(), Project.MSG_DEBUG);
            in = remotebase + ShellToken.FS.to(osFamily) + entry.getValue() + in.substring(entry.getKey().length());
         }
      }
      for (Entry<String, String> entry : replace.entrySet()) {
         if (in.startsWith(entry.getKey())) {
            log("match replaceMap: " + entry.getKey(), Project.MSG_DEBUG);
            in = entry.getValue() + in.substring(entry.getKey().length());
         }
      }
      log("now: " + in, Project.MSG_DEBUG);
      return in;
   }

   String createInitScript(OsFamily osFamily, String id, String basedir, Environment env,
            CommandlineJava commandLine) {
      Map<String, String> envVariables = Maps.newHashMap();
      String[] environment = env.getVariables();
      if (environment != null) {
         for (int i = 0; i < environment.length; i++) {
            log("Setting environment variable: " + environment[i], Project.MSG_DEBUG);
            String[] keyValue = environment[i].split("=");
            envVariables.put(keyValue[0], keyValue[1]);
         }
      }
      StringBuilder commandBuilder = new StringBuilder(commandLine.getVmCommand().getExecutable());
      if (commandLine.getBootclasspath() != null) {
         commandBuilder.append(" -Xbootclasspath:bootclasspath");
         resetPathToUnderPrefixIfExistsAndIsFileIfNotExistsAddAsIs(commandLine.getBootclasspath(),
                  "bootclasspath", commandBuilder);
      }

      if (commandLine.getVmCommand().getArguments() != null
               && commandLine.getVmCommand().getArguments().length > 0) {
         commandBuilder.append(" ").append(
                  Joiner.on(' ').join(commandLine.getVmCommand().getArguments()));
      }
      commandBuilder.append(" -cp classpath");
      resetPathToUnderPrefixIfExistsAndIsFileIfNotExistsAddAsIs(commandLine.getClasspath(),
               "classpath", commandBuilder);

      if (commandLine.getSystemProperties() != null
               && commandLine.getSystemProperties().getVariables() != null
               && commandLine.getSystemProperties().getVariables().length > 0) {
         commandBuilder.append(" ").append(
                  Joiner.on(' ').join(commandLine.getSystemProperties().getVariables()));
      }

      commandBuilder.append(" ").append(commandLine.getClassname());

      if (commandLine.getJavaCommand().getArguments() != null
               && commandLine.getJavaCommand().getArguments().length > 0) {
         commandBuilder.append(" ").append(
                  Joiner.on(' ').join(commandLine.getJavaCommand().getArguments()));
      }

      InitBuilder testInitBuilder = new InitBuilder(id, basedir, basedir, envVariables,
               ImmutableList.<Statement> of(Statements.interpret( commandBuilder.toString())));
      return testInitBuilder.build(osFamily);
   }

   @Override
   public void addEnv(Environment.Variable var) {
      env.addVariable(var);
   }

   /**
    * Note that if the {@code dir} property is set, this will be copied recursively to the remote
    * host.
    */
   @Override
   public void setDir(File localDir) {
      this.localDirectory = checkNotNull(localDir, "dir");
   }

   /**
    * All files transfered to the host will be relative to this. The java process itself will be at
    * this path/{@code id}.
    */
   public void setRemotebase(File remotebase) {
      this.remotebase = checkNotNull(remotebase, "remotebase");
   }

   @Override
   public void setFork(boolean fork) {
      if (!fork)
         throw new IllegalArgumentException("this only operates when fork is set");
   }

   /**
    * Remote host, either DNS name or IP.
    * 
    * @param host
    *           The new host value
    */
   public void setHost(String host) {
      exec.setHost(host);
      scp.setHost(host);
   }

   /**
    * Username known to remote host.
    * 
    * @param username
    *           The new username value
    */
   public void setUsername(String username) {
      exec.setUsername(username);
      scp.setUsername(username);
      userInfo.setName(username);
   }

   /**
    * Sets the password for the user.
    * 
    * @param password
    *           The new password value
    */
   public void setPassword(String password) {
      exec.setPassword(password);
      scp.setPassword(password);
      userInfo.setPassword(password);
   }

   /**
    * Sets the keyfile for the user.
    * 
    * @param keyfile
    *           The new keyfile value
    */
   public void setKeyfile(String keyfile) {
      exec.setKeyfile(keyfile);
      scp.setKeyfile(keyfile);
      userInfo.setKeyfile(keyfile);
      if (userInfo.getPassphrase() == null)
         userInfo.setPassphrase("");
   }

   /**
    * Sets the passphrase for the users key.
    * 
    * @param passphrase
    *           The new passphrase value
    */
   public void setPassphrase(String passphrase) {
      exec.setPassphrase(passphrase);
      scp.setPassphrase(passphrase);
      userInfo.setPassphrase(passphrase);
   }

   /**
    * Sets the path to the file that has the identities of all known hosts. This is used by SSH
    * protocol to validate the identity of the host. The default is
    * <i>${user.home}/.ssh/known_hosts</i>.
    * 
    * @param knownHosts
    *           a path to the known hosts file.
    */
   public void setKnownhosts(String knownHosts) {
      exec.setKnownhosts(knownHosts);
      scp.setKnownhosts(knownHosts);
   }

   /**
    * Setting this to true trusts hosts whose identity is unknown.
    * 
    * @param yesOrNo
    *           if true trust the identity of unknown hosts.
    */
   public void setTrust(boolean yesOrNo) {
      exec.setTrust(yesOrNo);
      scp.setTrust(yesOrNo);
      userInfo.setTrust(yesOrNo);
   }

   /**
    * Changes the port used to connect to the remote host.
    * 
    * @param port
    *           port number of remote host.
    */
   public void setPort(int port) {
      exec.setPort(port);
      scp.setPort(port);
   }

   /**
    * The connection can be dropped after a specified number of milliseconds. This is sometimes
    * useful when a connection may be flaky. Default is 0, which means &quot;wait forever&quot;.
    * 
    * @param timeout
    *           The new timeout value in seconds
    */
   public void setTimeout(long timeout) {
      exec.setTimeout(timeout);
   }

   @Override
   public void setProject(Project project) {
      super.setProject(project);
      exec.setProject(project);
      scp.setProject(project);
   }

   @Override
   public void setOwningTarget(Target target) {
      super.setOwningTarget(target);
      scp.setOwningTarget(target);
   }

   @Override
   public void setTaskName(String taskName) {
      super.setTaskName(taskName);
      scp.setTaskName(taskName);
   }

   @Override
   public void setDescription(String description) {
      super.setDescription(description);
      scp.setDescription(description);
   }

   @Override
   public void setLocation(Location location) {
      super.setLocation(location);
      scp.setLocation(location);
   }

   @Override
   public void setTaskType(String type) {
      super.setTaskType(type);
      scp.setTaskType(type);
   }

   @Override
   public String toString() {
      return "SSHJava [append=" + append + ", env=" + env + ", errorFile=" + errorFile + ", errorProperty="
               + errorProperty + ", localDirectory=" + localDirectory + ", osFamily=" + osFamily + ", outputFile="
               + outputFile + ", outputProperty=" + outputProperty + ", remoteDirectory=" + remotebase + ", userInfo="
               + userInfo + "]";
   }

   @Override
   public void addSysproperty(Variable sysp) {
      if (sysp.getKey().startsWith("sshjava.shift.")) {
         shiftMap.put(sysp.getKey().replaceFirst("sshjava.shift.", ""), sysp.getValue());
      } else if (sysp.getKey().startsWith("sshjava.replace.")) {
         replace.put(sysp.getKey().replaceFirst("sshjava.replace.", ""), sysp.getValue());
      } else if (sysp.getKey().equals("sshjava.id")) {
         setId(sysp.getValue());
      } else if (sysp.getKey().equals("sshjava.host")) {
         setHost(sysp.getValue());
      } else if (sysp.getKey().equals("sshjava.port") && !sysp.getValue().equals("")) {
         setPort(Integer.parseInt(sysp.getValue()));
      } else if (sysp.getKey().equals("sshjava.username")) {
         setUsername(sysp.getValue());
      } else if (sysp.getKey().equals("sshjava.password") && !sysp.getValue().equals("")) {
         setPassword(sysp.getValue());
      } else if (sysp.getKey().equals("sshjava.keyfile") && !sysp.getValue().equals("")) {
         setKeyfile(sysp.getValue());
      } else if (sysp.getKey().equals("sshjava.remotebase")) {
         setRemotebase(new File(sysp.getValue()));
      } else {
         super.addSysproperty(sysp);
      }
   }

}
=======
/**
 *
 * Copyright (C) 2010 Cloud Conscious, LLC. <info@cloudconscious.com>
 *
 * ====================================================================
 * Licensed under the Apache License, Version 2.0 (the "License");
 * you may not use this file except in compliance with the License.
 * You may obtain a copy of the License at
 *
 * http://www.apache.org/licenses/LICENSE-2.0
 *
 * Unless required by applicable law or agreed to in writing, software
 * distributed under the License is distributed on an "AS IS" BASIS,
 * WITHOUT WARRANTIES OR CONDITIONS OF ANY KIND, either express or implied.
 * See the License for the specific language governing permissions and
 * limitations under the License.
 * ====================================================================
 */

package org.jclouds.tools.ant.taskdefs.sshjava;

import static com.google.common.base.Preconditions.checkNotNull;
import static org.jclouds.scriptbuilder.domain.Statements.exec;

import java.io.BufferedWriter;
import java.io.File;
import java.io.FileWriter;
import java.io.IOException;
import java.security.SecureRandom;
import java.util.LinkedHashMap;
import java.util.List;
import java.util.Map;
import java.util.Map.Entry;
import java.util.concurrent.TimeoutException;

import org.apache.tools.ant.BuildException;
import org.apache.tools.ant.Location;
import org.apache.tools.ant.Project;
import org.apache.tools.ant.Target;
import org.apache.tools.ant.Task;
import org.apache.tools.ant.taskdefs.Java;
import org.apache.tools.ant.taskdefs.Replace;
import org.apache.tools.ant.taskdefs.Replace.Replacefilter;
import org.apache.tools.ant.taskdefs.optional.ssh.SSHUserInfo;
import org.apache.tools.ant.taskdefs.optional.ssh.Scp;
import org.apache.tools.ant.types.CommandlineJava;
import org.apache.tools.ant.types.Environment;
import org.apache.tools.ant.types.FileSet;
import org.apache.tools.ant.types.Path;
import org.apache.tools.ant.types.Environment.Variable;
import org.jclouds.scriptbuilder.InitBuilder;
import org.jclouds.scriptbuilder.domain.OsFamily;
import org.jclouds.scriptbuilder.domain.ShellToken;
import org.jclouds.scriptbuilder.domain.Statement;
import org.jclouds.scriptbuilder.domain.StatementList;
import org.jclouds.scriptbuilder.domain.Statements;
import org.jclouds.tools.ant.util.SSHExecute;

import com.google.common.annotations.VisibleForTesting;
import com.google.common.base.Function;
import com.google.common.base.Joiner;
import com.google.common.collect.ImmutableList;
import com.google.common.collect.Iterables;
import com.google.common.collect.Lists;
import com.google.common.collect.Maps;
import com.jcraft.jsch.JSchException;

/**
 * Version of the Java task that executes over ssh.
 * 
 * @author Adrian Cole
 */
public class SSHJava extends Java {
   private final SSHExecute exec;
   private final Scp scp;
   private final SSHUserInfo userInfo;
   private File localDirectory;
   File remotebase;
   @VisibleForTesting
   File remotedir;
   @VisibleForTesting
   Environment env = new Environment();

   private OsFamily osFamily = OsFamily.UNIX;
   private File errorFile;
   private String errorProperty;
   private File outputFile;
   private String outputProperty;
   String id = "sshjava" + new SecureRandom().nextLong();
   private boolean append;

   @VisibleForTesting
   final LinkedHashMap<String, String> shiftMap = Maps.newLinkedHashMap();
   @VisibleForTesting
   final LinkedHashMap<String, String> replace = Maps.newLinkedHashMap();

   public SSHJava() {
      super();
      exec = new SSHExecute();
      exec.setProject(getProject());
      scp = new Scp();
      userInfo = new SSHUserInfo();
      scp.init();
      setFork(true);
      setTrust(true);
   }

   public SSHJava(Task owner) {
      this();
      bindToOwner(owner);
   }

   public void setId(String id) {
      this.id = id;
   }

   @Override
   public int executeJava() throws BuildException {
      checkNotNull(remotebase, "remotebase must be set");

      if (localDirectory == null) {
         try {
            localDirectory = File.createTempFile("sshjava", "dir");
            localDirectory.delete();
            localDirectory.mkdirs();
         } catch (IOException e) {
            throw new BuildException(e);
         }
      }

      if (remotedir == null)
         remotedir = new File(remotebase, id);

      String command = createInitScript(osFamily, id, remotedir.getAbsolutePath(), env, getCommandLine());

      try {
         BufferedWriter out = new BufferedWriter(new FileWriter(new File(localDirectory, "init."
                  + ShellToken.SH.to(osFamily))));
         out.write(command);
         out.close();
      } catch (IOException e) {
         throw new BuildException(e);
      }

      replaceAllTokensIn(localDirectory);

      FileSet cwd = new FileSet();
      cwd.setDir(localDirectory);
      if (osFamily == OsFamily.UNIX) {
         log("removing old contents: " + remotedir.getAbsolutePath(), Project.MSG_VERBOSE);
         sshexec(exec("rm -rf " + remotedir.getAbsolutePath()).render(osFamily));
      } else {
         // TODO need recursive remove on windows
      }
      mkdirAndCopyTo(remotedir.getAbsolutePath(), ImmutableList.of(cwd));

      for (Entry<String, String> entry : shiftMap.entrySet()) {
         FileSet set = new FileSet();
         File source = new File(entry.getKey());
         if (source.isDirectory()) {
            set.setDir(new File(entry.getKey()));
            mkdirAndCopyTo(remotebase.getAbsolutePath() + ShellToken.FS.to(osFamily) + entry.getValue(), ImmutableList
                     .of(set));
         } else {
            String destination = remotebase.getAbsolutePath() + ShellToken.FS.to(osFamily)
                     + new File(entry.getValue()).getParent();
            sshexec(exec("{md} " + destination).render(osFamily));
            scp.init();
            String scpDestination = getScpDir(destination);
            log("staging: " + scpDestination, Project.MSG_VERBOSE);
            scp.setFile(source.getAbsolutePath());
            scp.setTodir(scpDestination);
            scp.execute();
         }
      }

      if (getCommandLine().getClasspath() != null) {
         copyPathTo(getCommandLine().getClasspath(), remotedir.getAbsolutePath() + "/classpath");
      }

      if (getCommandLine().getBootclasspath() != null) {
         copyPathTo(getCommandLine().getBootclasspath(), remotedir.getAbsolutePath() + "/bootclasspath");
      }

      if (osFamily == OsFamily.UNIX) {
         sshexec(exec("chmod 755 " + remotedir.getAbsolutePath() + "{fs}init.{sh}").render(osFamily));
      }

      Statement statement = new StatementList(exec("{cd} " + remotedir.getAbsolutePath()), exec(remotedir
               .getAbsolutePath()
               + "{fs}init.{sh} init"), exec(remotedir.getAbsolutePath() + "{fs}init.{sh} run"));
      try {
         return sshexecRedirectStreams(statement);
      } catch (IOException e) {
         throw new BuildException(e, getLocation());
      }
   }

   void replaceAllTokensIn(File directory) {
      Replace replacer = new Replace();
      replacer.setProject(getProject());
      replacer.setDir(directory);

      Map<String, String> map = Maps.newLinkedHashMap();
      // this has to go first
      map.put(directory.getAbsolutePath(), remotedir.getAbsolutePath());

      map.putAll(Maps.transformValues(shiftMap, new Function<String, String>() {

         @Override
         public String apply(String in) {
            return remotebase + ShellToken.FS.to(osFamily) + in;
         }

      }));
      map.putAll(replace);

      for (Entry<String, String> entry : map.entrySet()) {
         Replacefilter filter = replacer.createReplacefilter();
         filter.setToken(entry.getKey());
         filter.setValue(entry.getValue());
      }
      replacer.execute();
   }

   private int sshexec(String command) {
      try {
         return exec.execute(command);
      } catch (JSchException e) {
         throw new BuildException(e, getLocation());
      } catch (IOException e) {
         throw new BuildException(e, getLocation());
      } catch (TimeoutException e) {
         throw new BuildException(e, getLocation());
      }
   }

   private int sshexecRedirectStreams(Statement statement) throws IOException {
      exec.setStreamHandler(redirector.createHandler());
      log("starting java as:\n" + statement.render(osFamily), Project.MSG_VERBOSE);
      int rc;
      try {
         rc = sshexec(statement.render(osFamily));
      } finally {
         redirector.complete();
      }
      return rc;
   }

   private void mkdirAndCopyTo(String destination, Iterable<FileSet> sets) {
      if (Iterables.size(sets) == 0) {
         log("no content: " + destination, Project.MSG_DEBUG);
         return;
      }
      if (sshexec(exec("test -d " + destination).render(osFamily)) == 0) {// TODO windows
         log("already created: " + destination, Project.MSG_VERBOSE);
         return;
      }
      sshexec(exec("{md} " + destination).render(osFamily));
      scp.init();
      String scpDestination = getScpDir(destination);
      log("staging: " + scpDestination, Project.MSG_VERBOSE);
      for (FileSet set : sets)
         scp.addFileset(set);
      scp.setTodir(scpDestination);
      scp.execute();
   }

   private String getScpDir(String path) {
      return String.format("%s:%s@%s:%s", userInfo.getName(), userInfo.getKeyfile() == null ? userInfo.getPassword()
               : userInfo.getPassphrase(), scp.getHost(), path);
   }

   void resetPathToUnderPrefixIfExistsAndIsFileIfNotExistsAddAsIs(Path path, String prefix, StringBuilder destination) {
      if (path == null)
         return;
      String[] paths = path.list();
      if (paths != null && paths.length > 0) {
         for (int i = 0; i < paths.length; i++) {
            log("converting: " + paths[i], Project.MSG_DEBUG);
            File file = new File(reprefix(paths[i]));
            if (file.getAbsolutePath().equals(paths[i]) && file.exists() && file.isFile()) {
               String newPath = prefix + "{fs}" + file.getName();
               log("adding new: " + newPath, Project.MSG_DEBUG);
               destination.append("{ps}").append(prefix + "{fs}" + file.getName());
            } else {
               // if the file doesn't exist, it is probably a "forward reference" to something that
               // is already on the remote machine
               destination.append("{ps}").append(file.getAbsolutePath());
               log("adding existing: " + file.getAbsolutePath(), Project.MSG_DEBUG);
            }
         }
      }
   }

   void copyPathTo(Path path, String destination) {
      List<FileSet> filesets = Lists.newArrayList();
      if (path.list() != null && path.list().length > 0) {
         for (String filepath : path.list()) {
            if (!filepath.equals(reprefix(filepath)))
               continue;// we've already copied
            File file = new File(filepath);
            if (file.exists()) {
               FileSet fileset = new FileSet();
               if (file.isFile()) {
                  fileset.setFile(file);
               } else {
                  fileset.setDir(file);
               }
               filesets.add(fileset);
            }
         }
      }
      mkdirAndCopyTo(destination, filesets);
   }

   String reprefix(String in) {
      log("comparing: " + in, Project.MSG_DEBUG);
      for (Entry<String, String> entry : shiftMap.entrySet()) {
         if (in.startsWith(entry.getKey())) {
            log("match shift map: " + entry.getKey(), Project.MSG_DEBUG);
            in = remotebase + ShellToken.FS.to(osFamily) + entry.getValue() + in.substring(entry.getKey().length());
         }
      }
      for (Entry<String, String> entry : replace.entrySet()) {
         if (in.startsWith(entry.getKey())) {
            log("match replaceMap: " + entry.getKey(), Project.MSG_DEBUG);
            in = entry.getValue() + in.substring(entry.getKey().length());
         }
      }
      log("now: " + in, Project.MSG_DEBUG);
      return in;
   }

   String createInitScript(OsFamily osFamily, String id, String basedir, Environment env,
            CommandlineJava commandLine) {
      Map<String, String> envVariables = Maps.newHashMap();
      String[] environment = env.getVariables();
      if (environment != null) {
         for (int i = 0; i < environment.length; i++) {
            log("Setting environment variable: " + environment[i], Project.MSG_DEBUG);
            String[] keyValue = environment[i].split("=");
            envVariables.put(keyValue[0], keyValue[1]);
         }
      }
      StringBuilder commandBuilder = new StringBuilder(commandLine.getVmCommand().getExecutable());
      if (commandLine.getBootclasspath() != null) {
         commandBuilder.append(" -Xbootclasspath:bootclasspath");
         resetPathToUnderPrefixIfExistsAndIsFileIfNotExistsAddAsIs(commandLine.getBootclasspath(),
                  "bootclasspath", commandBuilder);
      }

      if (commandLine.getVmCommand().getArguments() != null
               && commandLine.getVmCommand().getArguments().length > 0) {
         commandBuilder.append(" ").append(
                  Joiner.on(' ').join(commandLine.getVmCommand().getArguments()));
      }
      commandBuilder.append(" -cp classpath");
      resetPathToUnderPrefixIfExistsAndIsFileIfNotExistsAddAsIs(commandLine.getClasspath(),
               "classpath", commandBuilder);

      if (commandLine.getSystemProperties() != null
               && commandLine.getSystemProperties().getVariables() != null
               && commandLine.getSystemProperties().getVariables().length > 0) {
         commandBuilder.append(" ").append(
                  Joiner.on(' ').join(commandLine.getSystemProperties().getVariables()));
      }

      commandBuilder.append(" ").append(commandLine.getClassname());

      if (commandLine.getJavaCommand().getArguments() != null
               && commandLine.getJavaCommand().getArguments().length > 0) {
         commandBuilder.append(" ").append(
                  Joiner.on(' ').join(commandLine.getJavaCommand().getArguments()));
      }

      InitBuilder testInitBuilder = new InitBuilder(id, basedir, basedir, envVariables,
               ImmutableList.<Statement> of(Statements.interpret( commandBuilder.toString())));
      return testInitBuilder.render(osFamily);
   }

   @Override
   public void addEnv(Environment.Variable var) {
      env.addVariable(var);
   }

   /**
    * Note that if the {@code dir} property is set, this will be copied recursively to the remote
    * host.
    */
   @Override
   public void setDir(File localDir) {
      this.localDirectory = checkNotNull(localDir, "dir");
   }

   /**
    * All files transfered to the host will be relative to this. The java process itself will be at
    * this path/{@code id}.
    */
   public void setRemotebase(File remotebase) {
      this.remotebase = checkNotNull(remotebase, "remotebase");
   }

   @Override
   public void setFork(boolean fork) {
      if (!fork)
         throw new IllegalArgumentException("this only operates when fork is set");
   }

   /**
    * Remote host, either DNS name or IP.
    * 
    * @param host
    *           The new host value
    */
   public void setHost(String host) {
      exec.setHost(host);
      scp.setHost(host);
   }

   /**
    * Username known to remote host.
    * 
    * @param username
    *           The new username value
    */
   public void setUsername(String username) {
      exec.setUsername(username);
      scp.setUsername(username);
      userInfo.setName(username);
   }

   /**
    * Sets the password for the user.
    * 
    * @param password
    *           The new password value
    */
   public void setPassword(String password) {
      exec.setPassword(password);
      scp.setPassword(password);
      userInfo.setPassword(password);
   }

   /**
    * Sets the keyfile for the user.
    * 
    * @param keyfile
    *           The new keyfile value
    */
   public void setKeyfile(String keyfile) {
      exec.setKeyfile(keyfile);
      scp.setKeyfile(keyfile);
      userInfo.setKeyfile(keyfile);
      if (userInfo.getPassphrase() == null)
         userInfo.setPassphrase("");
   }

   /**
    * Sets the passphrase for the users key.
    * 
    * @param passphrase
    *           The new passphrase value
    */
   public void setPassphrase(String passphrase) {
      exec.setPassphrase(passphrase);
      scp.setPassphrase(passphrase);
      userInfo.setPassphrase(passphrase);
   }

   /**
    * Sets the path to the file that has the identities of all known hosts. This is used by SSH
    * protocol to validate the identity of the host. The default is
    * <i>${user.home}/.ssh/known_hosts</i>.
    * 
    * @param knownHosts
    *           a path to the known hosts file.
    */
   public void setKnownhosts(String knownHosts) {
      exec.setKnownhosts(knownHosts);
      scp.setKnownhosts(knownHosts);
   }

   /**
    * Setting this to true trusts hosts whose identity is unknown.
    * 
    * @param yesOrNo
    *           if true trust the identity of unknown hosts.
    */
   public void setTrust(boolean yesOrNo) {
      exec.setTrust(yesOrNo);
      scp.setTrust(yesOrNo);
      userInfo.setTrust(yesOrNo);
   }

   /**
    * Changes the port used to connect to the remote host.
    * 
    * @param port
    *           port number of remote host.
    */
   public void setPort(int port) {
      exec.setPort(port);
      scp.setPort(port);
   }

   /**
    * The connection can be dropped after a specified number of milliseconds. This is sometimes
    * useful when a connection may be flaky. Default is 0, which means &quot;wait forever&quot;.
    * 
    * @param timeout
    *           The new timeout value in seconds
    */
   public void setTimeout(long timeout) {
      exec.setTimeout(timeout);
   }

   @Override
   public void setProject(Project project) {
      super.setProject(project);
      exec.setProject(project);
      scp.setProject(project);
   }

   @Override
   public void setOwningTarget(Target target) {
      super.setOwningTarget(target);
      scp.setOwningTarget(target);
   }

   @Override
   public void setTaskName(String taskName) {
      super.setTaskName(taskName);
      scp.setTaskName(taskName);
   }

   @Override
   public void setDescription(String description) {
      super.setDescription(description);
      scp.setDescription(description);
   }

   @Override
   public void setLocation(Location location) {
      super.setLocation(location);
      scp.setLocation(location);
   }

   @Override
   public void setTaskType(String type) {
      super.setTaskType(type);
      scp.setTaskType(type);
   }

   @Override
   public String toString() {
      return "SSHJava [append=" + append + ", env=" + env + ", errorFile=" + errorFile + ", errorProperty="
               + errorProperty + ", localDirectory=" + localDirectory + ", osFamily=" + osFamily + ", outputFile="
               + outputFile + ", outputProperty=" + outputProperty + ", remoteDirectory=" + remotebase + ", userInfo="
               + userInfo + "]";
   }

   @Override
   public void addSysproperty(Variable sysp) {
      if (sysp.getKey().startsWith("sshjava.shift.")) {
         shiftMap.put(sysp.getKey().replaceFirst("sshjava.shift.", ""), sysp.getValue());
      } else if (sysp.getKey().startsWith("sshjava.replace.")) {
         replace.put(sysp.getKey().replaceFirst("sshjava.replace.", ""), sysp.getValue());
      } else if (sysp.getKey().equals("sshjava.id")) {
         setId(sysp.getValue());
      } else if (sysp.getKey().equals("sshjava.host")) {
         setHost(sysp.getValue());
      } else if (sysp.getKey().equals("sshjava.port") && !sysp.getValue().equals("")) {
         setPort(Integer.parseInt(sysp.getValue()));
      } else if (sysp.getKey().equals("sshjava.username")) {
         setUsername(sysp.getValue());
      } else if (sysp.getKey().equals("sshjava.password") && !sysp.getValue().equals("")) {
         setPassword(sysp.getValue());
      } else if (sysp.getKey().equals("sshjava.keyfile") && !sysp.getValue().equals("")) {
         setKeyfile(sysp.getValue());
      } else if (sysp.getKey().equals("sshjava.remotebase")) {
         setRemotebase(new File(sysp.getValue()));
      } else {
         super.addSysproperty(sysp);
      }
   }

}
>>>>>>> 47697d6f
<|MERGE_RESOLUTION|>--- conflicted
+++ resolved
@@ -1,4 +1,3 @@
-<<<<<<< HEAD
 /**
  *
  * Copyright (C) 2010 Cloud Conscious, LLC. <info@cloudconscious.com>
@@ -377,7 +376,7 @@
 
       InitBuilder testInitBuilder = new InitBuilder(id, basedir, basedir, envVariables,
                ImmutableList.<Statement> of(Statements.interpret( commandBuilder.toString())));
-      return testInitBuilder.build(osFamily);
+      return testInitBuilder.render(osFamily);
    }
 
    @Override
@@ -586,594 +585,4 @@
       }
    }
 
-}
-=======
-/**
- *
- * Copyright (C) 2010 Cloud Conscious, LLC. <info@cloudconscious.com>
- *
- * ====================================================================
- * Licensed under the Apache License, Version 2.0 (the "License");
- * you may not use this file except in compliance with the License.
- * You may obtain a copy of the License at
- *
- * http://www.apache.org/licenses/LICENSE-2.0
- *
- * Unless required by applicable law or agreed to in writing, software
- * distributed under the License is distributed on an "AS IS" BASIS,
- * WITHOUT WARRANTIES OR CONDITIONS OF ANY KIND, either express or implied.
- * See the License for the specific language governing permissions and
- * limitations under the License.
- * ====================================================================
- */
-
-package org.jclouds.tools.ant.taskdefs.sshjava;
-
-import static com.google.common.base.Preconditions.checkNotNull;
-import static org.jclouds.scriptbuilder.domain.Statements.exec;
-
-import java.io.BufferedWriter;
-import java.io.File;
-import java.io.FileWriter;
-import java.io.IOException;
-import java.security.SecureRandom;
-import java.util.LinkedHashMap;
-import java.util.List;
-import java.util.Map;
-import java.util.Map.Entry;
-import java.util.concurrent.TimeoutException;
-
-import org.apache.tools.ant.BuildException;
-import org.apache.tools.ant.Location;
-import org.apache.tools.ant.Project;
-import org.apache.tools.ant.Target;
-import org.apache.tools.ant.Task;
-import org.apache.tools.ant.taskdefs.Java;
-import org.apache.tools.ant.taskdefs.Replace;
-import org.apache.tools.ant.taskdefs.Replace.Replacefilter;
-import org.apache.tools.ant.taskdefs.optional.ssh.SSHUserInfo;
-import org.apache.tools.ant.taskdefs.optional.ssh.Scp;
-import org.apache.tools.ant.types.CommandlineJava;
-import org.apache.tools.ant.types.Environment;
-import org.apache.tools.ant.types.FileSet;
-import org.apache.tools.ant.types.Path;
-import org.apache.tools.ant.types.Environment.Variable;
-import org.jclouds.scriptbuilder.InitBuilder;
-import org.jclouds.scriptbuilder.domain.OsFamily;
-import org.jclouds.scriptbuilder.domain.ShellToken;
-import org.jclouds.scriptbuilder.domain.Statement;
-import org.jclouds.scriptbuilder.domain.StatementList;
-import org.jclouds.scriptbuilder.domain.Statements;
-import org.jclouds.tools.ant.util.SSHExecute;
-
-import com.google.common.annotations.VisibleForTesting;
-import com.google.common.base.Function;
-import com.google.common.base.Joiner;
-import com.google.common.collect.ImmutableList;
-import com.google.common.collect.Iterables;
-import com.google.common.collect.Lists;
-import com.google.common.collect.Maps;
-import com.jcraft.jsch.JSchException;
-
-/**
- * Version of the Java task that executes over ssh.
- * 
- * @author Adrian Cole
- */
-public class SSHJava extends Java {
-   private final SSHExecute exec;
-   private final Scp scp;
-   private final SSHUserInfo userInfo;
-   private File localDirectory;
-   File remotebase;
-   @VisibleForTesting
-   File remotedir;
-   @VisibleForTesting
-   Environment env = new Environment();
-
-   private OsFamily osFamily = OsFamily.UNIX;
-   private File errorFile;
-   private String errorProperty;
-   private File outputFile;
-   private String outputProperty;
-   String id = "sshjava" + new SecureRandom().nextLong();
-   private boolean append;
-
-   @VisibleForTesting
-   final LinkedHashMap<String, String> shiftMap = Maps.newLinkedHashMap();
-   @VisibleForTesting
-   final LinkedHashMap<String, String> replace = Maps.newLinkedHashMap();
-
-   public SSHJava() {
-      super();
-      exec = new SSHExecute();
-      exec.setProject(getProject());
-      scp = new Scp();
-      userInfo = new SSHUserInfo();
-      scp.init();
-      setFork(true);
-      setTrust(true);
-   }
-
-   public SSHJava(Task owner) {
-      this();
-      bindToOwner(owner);
-   }
-
-   public void setId(String id) {
-      this.id = id;
-   }
-
-   @Override
-   public int executeJava() throws BuildException {
-      checkNotNull(remotebase, "remotebase must be set");
-
-      if (localDirectory == null) {
-         try {
-            localDirectory = File.createTempFile("sshjava", "dir");
-            localDirectory.delete();
-            localDirectory.mkdirs();
-         } catch (IOException e) {
-            throw new BuildException(e);
-         }
-      }
-
-      if (remotedir == null)
-         remotedir = new File(remotebase, id);
-
-      String command = createInitScript(osFamily, id, remotedir.getAbsolutePath(), env, getCommandLine());
-
-      try {
-         BufferedWriter out = new BufferedWriter(new FileWriter(new File(localDirectory, "init."
-                  + ShellToken.SH.to(osFamily))));
-         out.write(command);
-         out.close();
-      } catch (IOException e) {
-         throw new BuildException(e);
-      }
-
-      replaceAllTokensIn(localDirectory);
-
-      FileSet cwd = new FileSet();
-      cwd.setDir(localDirectory);
-      if (osFamily == OsFamily.UNIX) {
-         log("removing old contents: " + remotedir.getAbsolutePath(), Project.MSG_VERBOSE);
-         sshexec(exec("rm -rf " + remotedir.getAbsolutePath()).render(osFamily));
-      } else {
-         // TODO need recursive remove on windows
-      }
-      mkdirAndCopyTo(remotedir.getAbsolutePath(), ImmutableList.of(cwd));
-
-      for (Entry<String, String> entry : shiftMap.entrySet()) {
-         FileSet set = new FileSet();
-         File source = new File(entry.getKey());
-         if (source.isDirectory()) {
-            set.setDir(new File(entry.getKey()));
-            mkdirAndCopyTo(remotebase.getAbsolutePath() + ShellToken.FS.to(osFamily) + entry.getValue(), ImmutableList
-                     .of(set));
-         } else {
-            String destination = remotebase.getAbsolutePath() + ShellToken.FS.to(osFamily)
-                     + new File(entry.getValue()).getParent();
-            sshexec(exec("{md} " + destination).render(osFamily));
-            scp.init();
-            String scpDestination = getScpDir(destination);
-            log("staging: " + scpDestination, Project.MSG_VERBOSE);
-            scp.setFile(source.getAbsolutePath());
-            scp.setTodir(scpDestination);
-            scp.execute();
-         }
-      }
-
-      if (getCommandLine().getClasspath() != null) {
-         copyPathTo(getCommandLine().getClasspath(), remotedir.getAbsolutePath() + "/classpath");
-      }
-
-      if (getCommandLine().getBootclasspath() != null) {
-         copyPathTo(getCommandLine().getBootclasspath(), remotedir.getAbsolutePath() + "/bootclasspath");
-      }
-
-      if (osFamily == OsFamily.UNIX) {
-         sshexec(exec("chmod 755 " + remotedir.getAbsolutePath() + "{fs}init.{sh}").render(osFamily));
-      }
-
-      Statement statement = new StatementList(exec("{cd} " + remotedir.getAbsolutePath()), exec(remotedir
-               .getAbsolutePath()
-               + "{fs}init.{sh} init"), exec(remotedir.getAbsolutePath() + "{fs}init.{sh} run"));
-      try {
-         return sshexecRedirectStreams(statement);
-      } catch (IOException e) {
-         throw new BuildException(e, getLocation());
-      }
-   }
-
-   void replaceAllTokensIn(File directory) {
-      Replace replacer = new Replace();
-      replacer.setProject(getProject());
-      replacer.setDir(directory);
-
-      Map<String, String> map = Maps.newLinkedHashMap();
-      // this has to go first
-      map.put(directory.getAbsolutePath(), remotedir.getAbsolutePath());
-
-      map.putAll(Maps.transformValues(shiftMap, new Function<String, String>() {
-
-         @Override
-         public String apply(String in) {
-            return remotebase + ShellToken.FS.to(osFamily) + in;
-         }
-
-      }));
-      map.putAll(replace);
-
-      for (Entry<String, String> entry : map.entrySet()) {
-         Replacefilter filter = replacer.createReplacefilter();
-         filter.setToken(entry.getKey());
-         filter.setValue(entry.getValue());
-      }
-      replacer.execute();
-   }
-
-   private int sshexec(String command) {
-      try {
-         return exec.execute(command);
-      } catch (JSchException e) {
-         throw new BuildException(e, getLocation());
-      } catch (IOException e) {
-         throw new BuildException(e, getLocation());
-      } catch (TimeoutException e) {
-         throw new BuildException(e, getLocation());
-      }
-   }
-
-   private int sshexecRedirectStreams(Statement statement) throws IOException {
-      exec.setStreamHandler(redirector.createHandler());
-      log("starting java as:\n" + statement.render(osFamily), Project.MSG_VERBOSE);
-      int rc;
-      try {
-         rc = sshexec(statement.render(osFamily));
-      } finally {
-         redirector.complete();
-      }
-      return rc;
-   }
-
-   private void mkdirAndCopyTo(String destination, Iterable<FileSet> sets) {
-      if (Iterables.size(sets) == 0) {
-         log("no content: " + destination, Project.MSG_DEBUG);
-         return;
-      }
-      if (sshexec(exec("test -d " + destination).render(osFamily)) == 0) {// TODO windows
-         log("already created: " + destination, Project.MSG_VERBOSE);
-         return;
-      }
-      sshexec(exec("{md} " + destination).render(osFamily));
-      scp.init();
-      String scpDestination = getScpDir(destination);
-      log("staging: " + scpDestination, Project.MSG_VERBOSE);
-      for (FileSet set : sets)
-         scp.addFileset(set);
-      scp.setTodir(scpDestination);
-      scp.execute();
-   }
-
-   private String getScpDir(String path) {
-      return String.format("%s:%s@%s:%s", userInfo.getName(), userInfo.getKeyfile() == null ? userInfo.getPassword()
-               : userInfo.getPassphrase(), scp.getHost(), path);
-   }
-
-   void resetPathToUnderPrefixIfExistsAndIsFileIfNotExistsAddAsIs(Path path, String prefix, StringBuilder destination) {
-      if (path == null)
-         return;
-      String[] paths = path.list();
-      if (paths != null && paths.length > 0) {
-         for (int i = 0; i < paths.length; i++) {
-            log("converting: " + paths[i], Project.MSG_DEBUG);
-            File file = new File(reprefix(paths[i]));
-            if (file.getAbsolutePath().equals(paths[i]) && file.exists() && file.isFile()) {
-               String newPath = prefix + "{fs}" + file.getName();
-               log("adding new: " + newPath, Project.MSG_DEBUG);
-               destination.append("{ps}").append(prefix + "{fs}" + file.getName());
-            } else {
-               // if the file doesn't exist, it is probably a "forward reference" to something that
-               // is already on the remote machine
-               destination.append("{ps}").append(file.getAbsolutePath());
-               log("adding existing: " + file.getAbsolutePath(), Project.MSG_DEBUG);
-            }
-         }
-      }
-   }
-
-   void copyPathTo(Path path, String destination) {
-      List<FileSet> filesets = Lists.newArrayList();
-      if (path.list() != null && path.list().length > 0) {
-         for (String filepath : path.list()) {
-            if (!filepath.equals(reprefix(filepath)))
-               continue;// we've already copied
-            File file = new File(filepath);
-            if (file.exists()) {
-               FileSet fileset = new FileSet();
-               if (file.isFile()) {
-                  fileset.setFile(file);
-               } else {
-                  fileset.setDir(file);
-               }
-               filesets.add(fileset);
-            }
-         }
-      }
-      mkdirAndCopyTo(destination, filesets);
-   }
-
-   String reprefix(String in) {
-      log("comparing: " + in, Project.MSG_DEBUG);
-      for (Entry<String, String> entry : shiftMap.entrySet()) {
-         if (in.startsWith(entry.getKey())) {
-            log("match shift map: " + entry.getKey(), Project.MSG_DEBUG);
-            in = remotebase + ShellToken.FS.to(osFamily) + entry.getValue() + in.substring(entry.getKey().length());
-         }
-      }
-      for (Entry<String, String> entry : replace.entrySet()) {
-         if (in.startsWith(entry.getKey())) {
-            log("match replaceMap: " + entry.getKey(), Project.MSG_DEBUG);
-            in = entry.getValue() + in.substring(entry.getKey().length());
-         }
-      }
-      log("now: " + in, Project.MSG_DEBUG);
-      return in;
-   }
-
-   String createInitScript(OsFamily osFamily, String id, String basedir, Environment env,
-            CommandlineJava commandLine) {
-      Map<String, String> envVariables = Maps.newHashMap();
-      String[] environment = env.getVariables();
-      if (environment != null) {
-         for (int i = 0; i < environment.length; i++) {
-            log("Setting environment variable: " + environment[i], Project.MSG_DEBUG);
-            String[] keyValue = environment[i].split("=");
-            envVariables.put(keyValue[0], keyValue[1]);
-         }
-      }
-      StringBuilder commandBuilder = new StringBuilder(commandLine.getVmCommand().getExecutable());
-      if (commandLine.getBootclasspath() != null) {
-         commandBuilder.append(" -Xbootclasspath:bootclasspath");
-         resetPathToUnderPrefixIfExistsAndIsFileIfNotExistsAddAsIs(commandLine.getBootclasspath(),
-                  "bootclasspath", commandBuilder);
-      }
-
-      if (commandLine.getVmCommand().getArguments() != null
-               && commandLine.getVmCommand().getArguments().length > 0) {
-         commandBuilder.append(" ").append(
-                  Joiner.on(' ').join(commandLine.getVmCommand().getArguments()));
-      }
-      commandBuilder.append(" -cp classpath");
-      resetPathToUnderPrefixIfExistsAndIsFileIfNotExistsAddAsIs(commandLine.getClasspath(),
-               "classpath", commandBuilder);
-
-      if (commandLine.getSystemProperties() != null
-               && commandLine.getSystemProperties().getVariables() != null
-               && commandLine.getSystemProperties().getVariables().length > 0) {
-         commandBuilder.append(" ").append(
-                  Joiner.on(' ').join(commandLine.getSystemProperties().getVariables()));
-      }
-
-      commandBuilder.append(" ").append(commandLine.getClassname());
-
-      if (commandLine.getJavaCommand().getArguments() != null
-               && commandLine.getJavaCommand().getArguments().length > 0) {
-         commandBuilder.append(" ").append(
-                  Joiner.on(' ').join(commandLine.getJavaCommand().getArguments()));
-      }
-
-      InitBuilder testInitBuilder = new InitBuilder(id, basedir, basedir, envVariables,
-               ImmutableList.<Statement> of(Statements.interpret( commandBuilder.toString())));
-      return testInitBuilder.render(osFamily);
-   }
-
-   @Override
-   public void addEnv(Environment.Variable var) {
-      env.addVariable(var);
-   }
-
-   /**
-    * Note that if the {@code dir} property is set, this will be copied recursively to the remote
-    * host.
-    */
-   @Override
-   public void setDir(File localDir) {
-      this.localDirectory = checkNotNull(localDir, "dir");
-   }
-
-   /**
-    * All files transfered to the host will be relative to this. The java process itself will be at
-    * this path/{@code id}.
-    */
-   public void setRemotebase(File remotebase) {
-      this.remotebase = checkNotNull(remotebase, "remotebase");
-   }
-
-   @Override
-   public void setFork(boolean fork) {
-      if (!fork)
-         throw new IllegalArgumentException("this only operates when fork is set");
-   }
-
-   /**
-    * Remote host, either DNS name or IP.
-    * 
-    * @param host
-    *           The new host value
-    */
-   public void setHost(String host) {
-      exec.setHost(host);
-      scp.setHost(host);
-   }
-
-   /**
-    * Username known to remote host.
-    * 
-    * @param username
-    *           The new username value
-    */
-   public void setUsername(String username) {
-      exec.setUsername(username);
-      scp.setUsername(username);
-      userInfo.setName(username);
-   }
-
-   /**
-    * Sets the password for the user.
-    * 
-    * @param password
-    *           The new password value
-    */
-   public void setPassword(String password) {
-      exec.setPassword(password);
-      scp.setPassword(password);
-      userInfo.setPassword(password);
-   }
-
-   /**
-    * Sets the keyfile for the user.
-    * 
-    * @param keyfile
-    *           The new keyfile value
-    */
-   public void setKeyfile(String keyfile) {
-      exec.setKeyfile(keyfile);
-      scp.setKeyfile(keyfile);
-      userInfo.setKeyfile(keyfile);
-      if (userInfo.getPassphrase() == null)
-         userInfo.setPassphrase("");
-   }
-
-   /**
-    * Sets the passphrase for the users key.
-    * 
-    * @param passphrase
-    *           The new passphrase value
-    */
-   public void setPassphrase(String passphrase) {
-      exec.setPassphrase(passphrase);
-      scp.setPassphrase(passphrase);
-      userInfo.setPassphrase(passphrase);
-   }
-
-   /**
-    * Sets the path to the file that has the identities of all known hosts. This is used by SSH
-    * protocol to validate the identity of the host. The default is
-    * <i>${user.home}/.ssh/known_hosts</i>.
-    * 
-    * @param knownHosts
-    *           a path to the known hosts file.
-    */
-   public void setKnownhosts(String knownHosts) {
-      exec.setKnownhosts(knownHosts);
-      scp.setKnownhosts(knownHosts);
-   }
-
-   /**
-    * Setting this to true trusts hosts whose identity is unknown.
-    * 
-    * @param yesOrNo
-    *           if true trust the identity of unknown hosts.
-    */
-   public void setTrust(boolean yesOrNo) {
-      exec.setTrust(yesOrNo);
-      scp.setTrust(yesOrNo);
-      userInfo.setTrust(yesOrNo);
-   }
-
-   /**
-    * Changes the port used to connect to the remote host.
-    * 
-    * @param port
-    *           port number of remote host.
-    */
-   public void setPort(int port) {
-      exec.setPort(port);
-      scp.setPort(port);
-   }
-
-   /**
-    * The connection can be dropped after a specified number of milliseconds. This is sometimes
-    * useful when a connection may be flaky. Default is 0, which means &quot;wait forever&quot;.
-    * 
-    * @param timeout
-    *           The new timeout value in seconds
-    */
-   public void setTimeout(long timeout) {
-      exec.setTimeout(timeout);
-   }
-
-   @Override
-   public void setProject(Project project) {
-      super.setProject(project);
-      exec.setProject(project);
-      scp.setProject(project);
-   }
-
-   @Override
-   public void setOwningTarget(Target target) {
-      super.setOwningTarget(target);
-      scp.setOwningTarget(target);
-   }
-
-   @Override
-   public void setTaskName(String taskName) {
-      super.setTaskName(taskName);
-      scp.setTaskName(taskName);
-   }
-
-   @Override
-   public void setDescription(String description) {
-      super.setDescription(description);
-      scp.setDescription(description);
-   }
-
-   @Override
-   public void setLocation(Location location) {
-      super.setLocation(location);
-      scp.setLocation(location);
-   }
-
-   @Override
-   public void setTaskType(String type) {
-      super.setTaskType(type);
-      scp.setTaskType(type);
-   }
-
-   @Override
-   public String toString() {
-      return "SSHJava [append=" + append + ", env=" + env + ", errorFile=" + errorFile + ", errorProperty="
-               + errorProperty + ", localDirectory=" + localDirectory + ", osFamily=" + osFamily + ", outputFile="
-               + outputFile + ", outputProperty=" + outputProperty + ", remoteDirectory=" + remotebase + ", userInfo="
-               + userInfo + "]";
-   }
-
-   @Override
-   public void addSysproperty(Variable sysp) {
-      if (sysp.getKey().startsWith("sshjava.shift.")) {
-         shiftMap.put(sysp.getKey().replaceFirst("sshjava.shift.", ""), sysp.getValue());
-      } else if (sysp.getKey().startsWith("sshjava.replace.")) {
-         replace.put(sysp.getKey().replaceFirst("sshjava.replace.", ""), sysp.getValue());
-      } else if (sysp.getKey().equals("sshjava.id")) {
-         setId(sysp.getValue());
-      } else if (sysp.getKey().equals("sshjava.host")) {
-         setHost(sysp.getValue());
-      } else if (sysp.getKey().equals("sshjava.port") && !sysp.getValue().equals("")) {
-         setPort(Integer.parseInt(sysp.getValue()));
-      } else if (sysp.getKey().equals("sshjava.username")) {
-         setUsername(sysp.getValue());
-      } else if (sysp.getKey().equals("sshjava.password") && !sysp.getValue().equals("")) {
-         setPassword(sysp.getValue());
-      } else if (sysp.getKey().equals("sshjava.keyfile") && !sysp.getValue().equals("")) {
-         setKeyfile(sysp.getValue());
-      } else if (sysp.getKey().equals("sshjava.remotebase")) {
-         setRemotebase(new File(sysp.getValue()));
-      } else {
-         super.addSysproperty(sysp);
-      }
-   }
-
-}
->>>>>>> 47697d6f
+}